var Job = require('./job.js'),
<<<<<<< HEAD
    humanInterval = require('human-interval'),
    utils = require('util'),
    Emitter = require('events').EventEmitter,
    mongo = require('mongodb');
=======
  humanInterval = require('human-interval'),
  utils = require('util'),
  Emitter = require('events').EventEmitter,
  mongo = require('mongoskin');
>>>>>>> 99261fad

var Agenda = module.exports = function(config) {
  if(!(this instanceof Agenda)) return new Agenda(config);
  if(!config) config = {};
  this._processEvery = humanInterval(config.processEvery) || humanInterval('5 seconds');
  this._defaultConcurrency = config.defaultConcurrency || 5;
  this._maxConcurrency = config.maxConcurrency || 20;
  this._definitions = {};
  this._runningJobs = 0;
  this._dbPendingFn = [ ];
  if(config.db)
<<<<<<< HEAD
    this.database(config.db.address, config.db.collection, config.db.database);
=======
    this.database(config.db.address, config.db.collection);
  else if(config.mongo)
    this._db =  config.mongo;
>>>>>>> 99261fad
};

utils.inherits(Agenda, Emitter);

// Configuration Methods

<<<<<<< HEAD
Agenda.prototype.database = function(url, collection, database) {
  this._db   = null;
=======
Agenda.prototype.mongo = function(db) {
  this._db = db;
};

Agenda.prototype.database = function(url, collection) {
>>>>>>> 99261fad
  collection = collection || 'agendaJobs';

  var self = this;
  mongo.connect(url, { db: { w: true } }, function(err, db) {
    if(null != err) throw err

    if(null != database) {
      db = db.db(database);
    }
    self._db = db.collection(collection);

    // Run pending jobs.
    var fn;
    while(null != (fn = self._dbPendingFn.shift())) {
      fn();
    }
  });

  return this;
};

Agenda.prototype.processEvery = function(time) {
  this._processEvery = humanInterval(time);
  return this;
};

Agenda.prototype.maxConcurrency = function(num) {
  this._maxConcurrency = num;
  return this;
};

Agenda.prototype.defaultConcurrency = function(num) {
  this._defaultConcurrency = num;
  return this;
};

// Job Methods
Agenda.prototype.create = function(name, data) {
  var priority = this._definitions[name] ? this._definitions[name].priority : 0;
  var job = new Job({name: name, data: data, type: 'normal', priority: priority, agenda: this});
  return job;
};

Agenda.prototype.jobs = function() {
  var args = Array.prototype.slice.call(arguments);
<<<<<<< HEAD
  var self = this;

  // If there is no database connection yet, add to pending.
  if(null === this._db) {
    this._dbPendingFn.push(function() {
      return self.jobs.apply(self, args);
    });
    return;
  }

  if(typeof args[args.length -1] == 'function') {
    var fn = args.pop();
    var wrapJobs = function(err, jobs) {
      if(err) fn(err, null);
      else {
        jobs = jobs.map(function(j) {
          j.agenda = self;
          return new Job(j);
        });
        fn(err, jobs);
      }
    };
=======

  if(typeof args[args.length - 1] == 'function') {
    args.push(findJobsResultWrapper(this, args.pop()));
>>>>>>> 99261fad
  }

  return this._db.find.apply(this._db, args).toArray(wrapJobs);
};

Agenda.prototype.purge = function(cb) {
  var definedNames = Object.keys(this._definitions);
  this._db.remove({name: {$not: {$in: definedNames}}}, cb);
};

Agenda.prototype.define = function(name, options, processor) {
  if(!processor) {
    processor = options;
    options = {};
  }
  this._definitions[name] = {
    fn: processor,
    concurrency: options.concurrency || this._defaultConcurrency,
    priority: options.priority || 0,
    lockLifetime: options.lockLifetime || 10 * 60 * 1000,//10 minute default lockLifetime
    running: 0
  };
};

Agenda.prototype.every = function(interval, name, data) {
  var job;
  job = this.create(name, data);
  job.attrs.type = 'single';
  job.repeatEvery(interval);
  job.save();
  return job;
};

Agenda.prototype.schedule = function(when, name, data) {
  var job = this.create(name, data);
  job.schedule(when);
  job.save();
  return job;
};

Agenda.prototype.now = function(name, data) {
  var job = this.create(name, data);
  job.schedule(new Date());
  job.save();
  return job;
};

Agenda.prototype.saveJob = function(job, cb) {
  // If there is no database connection yet, add to pending.
  if(null === this._db) {
    var self = this;
    this._dbPendingFn.push(function() {
      return self.saveJob(job, cb);
    });
    return;
  }


  var fn = cb;

  var props = job.toJSON(),
      newOrUnloaded = typeof props._id == 'undefined';

  delete props._id;


  if(props.type == 'single') {
    var preservedProps = {};

    if(newOrUnloaded) {
      var keep = [ 'lastRunAt', 'lastFinishedAt', 'nextRunAt', 'failReason', 'failedAt', 'lockedAt'];
      keep.forEach(function(prop) {
        preservedProps[prop] = props[prop];
        delete props[prop];
      });
    }
    this._db.findAndModify({name: props.name, type: 'single'}, {}, {$set: props, $setOnInsert: preservedProps}, {upsert: true, new: true}, processDbResult);
  } else {
    if(job.attrs._id) {
      try {
        job.attrs._id = mongo.ObjectID(job.attrs._id);
      }
      catch(e) { }
       
      this._db.findAndModify({_id: job.attrs._id}, {}, {$set: props}, {new: true}, processDbResult);
    }
    else {
      this._db.insert(props, processDbResult);
    }
  }

  function processDbResult(err, res) {
    if(err) throw(err);
    else if(res) {
      if(Array.isArray(res)) {
        job.attrs._id = res[0]._id;
      } else if(typeof res == 'object') {
        job.attrs._id = res._id;
      }
    }

    if(fn) {
      fn(err, job);
    }
  }
};

// Job Flow Methods

Agenda.prototype.start = function() {
  if(!this._processInterval) {
<<<<<<< HEAD
    this._processInterval = setInterval(function() {
      self.emit('process', self);
      processJobs.call(self);
    }, this._processEvery);
=======
    this._processInterval = setInterval(processJobs.bind(this), this._processEvery);
    process.nextTick(processJobs.bind(this));
>>>>>>> 99261fad
  }
};

Agenda.prototype.stop = function() {
  clearInterval(this._processInterval);
  this._processInterval = undefined;
};

/**
 * Find and lock jobs
 * @param {String} jobName
 * @param {Function} cb
 * @protected
 */
Agenda.prototype._findAndLockNextJob = function(jobName, definition, cb) {
  var now = new Date(),
      lockDeadline = new Date(Date.now().valueOf() - definition.lockLifetime);

  this._db.findAndModify(
    {
      nextRunAt: {$lte: now},
      $or: [
        {lockedAt: null},
        {lockedAt: {$exists: false}},
        {lockedAt: {$lte: lockDeadline}}
      ],
      name: jobName
    },
    {'priority': -1},
    {$set: {lockedAt: now}},
    {'new': true},
    findJobsResultWrapper(this, cb)
  );
};

/**
 *
 * @param agenda
 * @param cb
 * @return {Function}
 * @private
 */
function findJobsResultWrapper(agenda, cb) {
  return function (err, jobs) {
    if(jobs) {
      //query result can be array or one record
      if(jobs instanceof Array) {
        jobs = jobs.map(createJob.bind(null, agenda));
      } else {
        jobs = createJob(agenda, jobs);
      }
    }

    cb(err, jobs);
  };
}

/**
 * Create Job object from data
 * @param {Object} agenda
 * @param {Object} jobData
 * @return {Job}
 * @private
 */
function createJob(agenda, jobData) {
  jobData.agenda = agenda;
  return new Job(jobData);
}

function processJobs() {
  var definitions = this._definitions,
    jobName,
    jobQueue = [],
    self = this;

  for (jobName in definitions) {
    jobQueueFilling(jobName);
  }

  function jobQueueFilling(name) {
    self._findAndLockNextJob(name, definitions[name], function (err, job) {
      if(err) {
        throw err;
      }

      if(job) {
        jobQueue.push(job);
        jobQueueFilling(name);
        jobProcessing();
      }
    });
  }

  function jobProcessing() {
    if(!jobQueue.length){
      return;
    }

    var job = jobQueue.pop(),
      name = job.attrs.name,
      jobDefinition = definitions[name];

    if(jobDefinition.concurrency > jobDefinition.running &&
      self._runningJobs < self._maxConcurrency) {

      self._runningJobs++;
      jobDefinition.running++;

      job.run(processJobResult);
      jobProcessing();
    } else {
      jobQueue.unshift(job);
    }
  }

  function processJobResult(err, job) {
    var name = job.attrs.name;

    self._runningJobs--;
    definitions[name].running--;

    jobProcessing();
  }
}<|MERGE_RESOLUTION|>--- conflicted
+++ resolved
@@ -1,15 +1,8 @@
 var Job = require('./job.js'),
-<<<<<<< HEAD
     humanInterval = require('human-interval'),
     utils = require('util'),
     Emitter = require('events').EventEmitter,
     mongo = require('mongodb');
-=======
-  humanInterval = require('human-interval'),
-  utils = require('util'),
-  Emitter = require('events').EventEmitter,
-  mongo = require('mongoskin');
->>>>>>> 99261fad
 
 var Agenda = module.exports = function(config) {
   if(!(this instanceof Agenda)) return new Agenda(config);
@@ -21,29 +14,21 @@
   this._runningJobs = 0;
   this._dbPendingFn = [ ];
   if(config.db)
-<<<<<<< HEAD
     this.database(config.db.address, config.db.collection, config.db.database);
-=======
-    this.database(config.db.address, config.db.collection);
   else if(config.mongo)
     this._db =  config.mongo;
->>>>>>> 99261fad
 };
 
 utils.inherits(Agenda, Emitter);
 
 // Configuration Methods
 
-<<<<<<< HEAD
+Agenda.prototype.mongo = function(db) {
+  this._db = db;
+};
+
 Agenda.prototype.database = function(url, collection, database) {
   this._db   = null;
-=======
-Agenda.prototype.mongo = function(db) {
-  this._db = db;
-};
-
-Agenda.prototype.database = function(url, collection) {
->>>>>>> 99261fad
   collection = collection || 'agendaJobs';
 
   var self = this;
@@ -89,7 +74,6 @@
 
 Agenda.prototype.jobs = function() {
   var args = Array.prototype.slice.call(arguments);
-<<<<<<< HEAD
   var self = this;
 
   // If there is no database connection yet, add to pending.
@@ -100,29 +84,23 @@
     return;
   }
 
-  if(typeof args[args.length -1] == 'function') {
-    var fn = args.pop();
-    var wrapJobs = function(err, jobs) {
-      if(err) fn(err, null);
-      else {
-        jobs = jobs.map(function(j) {
-          j.agenda = self;
-          return new Job(j);
-        });
-        fn(err, jobs);
-      }
-    };
-=======
-
+  var wrap;
   if(typeof args[args.length - 1] == 'function') {
-    args.push(findJobsResultWrapper(this, args.pop()));
->>>>>>> 99261fad
-  }
-
-  return this._db.find.apply(this._db, args).toArray(wrapJobs);
+    wrap = findJobsResultWrapper(this, args.pop());
+  }
+  return this._db.find.apply(this._db, args).toArray(wrap);
 };
 
 Agenda.prototype.purge = function(cb) {
+  // If there is no database connection yet, add to pending.
+  var self = this;
+  if(null === this._db) {
+    this._dbPendingFn.push(function() {
+      return self.purge.apply(self, args);
+    });
+    return;
+  }
+
   var definedNames = Object.keys(this._definitions);
   this._db.remove({name: {$not: {$in: definedNames}}}, cb);
 };
@@ -200,7 +178,7 @@
         job.attrs._id = mongo.ObjectID(job.attrs._id);
       }
       catch(e) { }
-       
+
       this._db.findAndModify({_id: job.attrs._id}, {}, {$set: props}, {new: true}, processDbResult);
     }
     else {
@@ -227,16 +205,10 @@
 // Job Flow Methods
 
 Agenda.prototype.start = function() {
+  var self = this;
   if(!this._processInterval) {
-<<<<<<< HEAD
-    this._processInterval = setInterval(function() {
-      self.emit('process', self);
-      processJobs.call(self);
-    }, this._processEvery);
-=======
     this._processInterval = setInterval(processJobs.bind(this), this._processEvery);
     process.nextTick(processJobs.bind(this));
->>>>>>> 99261fad
   }
 };
 
@@ -252,6 +224,16 @@
  * @protected
  */
 Agenda.prototype._findAndLockNextJob = function(jobName, definition, cb) {
+
+  // If there is no database connection yet, add to pending.
+  var self = this;
+  if(null === this._db) {
+    this._dbPendingFn.push(function() {
+      return self._findAndLockNextJob.apply(self, args);
+    });
+    return;
+  }
+
   var now = new Date(),
       lockDeadline = new Date(Date.now().valueOf() - definition.lockLifetime);
 
