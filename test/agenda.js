--- conflicted
+++ resolved
@@ -1,22 +1,11 @@
-<<<<<<< HEAD
-var dbAddress = 'mongodb://localhost:27017/agenda-test';
-
-var expect = require('expect.js'),
+var mongoCfg = 'mongodb://localhost:27017/agenda-test',
+    expect = require('expect.js'),
     mongo = require('mongodb'),
-    jobs = require('../index.js')({
-      defaultConcurrency: 5,
-      db: {
-        address: dbAddress
-=======
-var mongoCfg = 'localhost:27017/agenda-test',
-    expect = require('expect.js'),
-    mongo = require('mongoskin').db(mongoCfg, {w: 0}),
     Agenda = require('../index.js'),
     jobs = new Agenda({
       defaultConcurrency: 5,
       db: {
         address: mongoCfg
->>>>>>> 99261fad
       }
     }),
     Job = require('../lib/job.js');
@@ -26,10 +15,7 @@
   else jobs._dbPendingFn.push(done);
 });
 after(function(done) {
-  jobs.database(dbAddress);
-  jobs._dbPendingFn.push(function() {
-    jobs._db.remove({}, done);
-  });
+  jobs._db.remove({}, done);
 });
 
 describe('Agenda', function() {
@@ -39,9 +25,8 @@
 
   describe('configuration methods', function() {
     describe('database', function() {
-<<<<<<< HEAD
       it('sets the url', function(done) {
-        jobs.database(dbAddress);
+        jobs.database(mongoCfg);
         jobs._dbPendingFn.push(function() {
           expect(jobs._db.db.databaseName).to.be('agenda-test');
           done();
@@ -49,7 +34,7 @@
       });
       it('sets the collection', function(done) {
         var collectionName = 'myJobs'
-        jobs.database(dbAddress, collectionName);
+        jobs.database(mongoCfg, collectionName);
         jobs._dbPendingFn.push(function() {
           expect(jobs._db.collectionName).to.be(collectionName);
           done()
@@ -57,34 +42,14 @@
       });
       it('sets the database', function(done) {
         var databaseName = 'agenda-test2';
-        jobs.database(dbAddress, null, databaseName);
+        jobs.database(mongoCfg, null, databaseName);
         jobs._dbPendingFn.push(function() {
           expect(jobs._db.db.databaseName).to.be(databaseName);
           done();
         });
       });
       it('returns itself', function() {
-        expect(jobs.database(dbAddress)).to.be(jobs);
-=======
-      it('sets the database', function() {
-        jobs.database(mongoCfg);
-        expect(jobs._db.skinDb._dbconn.databaseName).to.be('agenda-test');
-      });
-      it('sets the collection', function() {
-        jobs.database(mongoCfg, 'myJobs');
-        expect(jobs._db.collectionName).to.be('myJobs');
-      });
-      it('returns itself', function() {
         expect(jobs.database(mongoCfg)).to.be(jobs);
-      });
-    });
-
-    describe('mongo', function() {
-      it('sets the _db directly', function() {
-        var agenda = new Agenda();
-        agenda.mongo({hello: 'world'});
-        expect(agenda._db).to.have.property('hello', 'world');
->>>>>>> 99261fad
       });
     });
     describe('processEvery', function() {
@@ -342,7 +307,7 @@
         if(err) return done(err);
         job.remove(function(err) {
           if(err) return done(err);
-          mongo.collection('agendaJobs').find({_id: job.attrs._id}).toArray(function(err, j) {
+          jobs._db.find({_id: job.attrs._id}).toArray(function(err, j) {
             expect(j).to.have.length(0);
             done();
           });
